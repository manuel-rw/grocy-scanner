@using GrocyScanner.Core.Models
@using GrocyScanner.Core.GrocyClient
@using GrocyScanner.Core.Providers
@using GrocyScanner.Core.ValueCalculator
@using Humanizer
@inject IEnumerable<IProductProvider> ProductProviders
@inject IGrocyClient GrocyClient
@inject IBestValueCalculator BestValueCalculator
@inject ISnackbar Snackbar

<MudDialog>
    <DialogContent>
        @if (Product != null)
        {
            <MudCard Outlined="true" Class="d-sm-flex flex-sm-start flex-sm-wrap d-lg-block">
                <MudCardContent>
                    @if (!string.IsNullOrEmpty(Product.ImageUrl))
                    {
                        <MudCardMedia Class="rounded" Image=@Product.ImageUrl Height="150"/>
                    }
                    <MudText Typo="Typo.h5" Class="fw-bold">@Product.Gtin</MudText>
                    <MudText Typo="Typo.h4" Class="fw-bold">@Product.Name.Humanize()</MudText>
                </MudCardContent>
                <MudForm Class="m-3">
<<<<<<< HEAD
                    @if(Product.Name == "Unknown"){
                        <MudTextField T="string"
                            @bind-Value="FormProductName"
                        Margin="Margin.Dense"
                        Variant="Variant.Filled"
                        Required="true"
                        Label="Product name"
                        RequiredError="Enter product name"
                        />
                    }
=======
>>>>>>> 9592c6c6
                    <MudDatePicker
                        Variant="Variant.Filled"
                        Label="Best before (optional)"
                        @bind-Date="FormBestBefore"
                        Margin="Margin.Dense"
                        MinDate="DateTime.Today"
                        DateFormat="dd.MM.yyyy"/>
                    <MudNumericField
                        @bind-Value="FormPrice"
                        Format="N2"
                        Label="Price"
                        Margin="Margin.Dense"
                        Variant="Variant.Filled"
                        Min="0.0"
                        Max="int.MaxValue"
                        />
                    <MudNumericField
                        @bind-Value="FormAmount"
                        Format="N0"
                        Label="Amount"
                        Margin="Margin.Dense"
                        Variant="Variant.Filled"
                        Min="1"
<<<<<<< HEAD
                        Max="999"/>
                </MudForm>
=======
                        Max="999"
                    />
                    </MudForm>
>>>>>>> 9592c6c6
            </MudCard>

        }
        @if (IsLoading)
        {
            <MudSkeleton SkeletonType="SkeletonType.Rectangle" Height="150px" Class="mb-3"/>
            <MudSkeleton/>
            <MudSkeleton/>
        }
        @if (!IsLoading && Product == null)
        {
            <MudCard Outlined="true">
                <MudCardContent>
                    <MudImage Src="/undraw_taken_re_yn20.svg" Width="200" Height="200" Class="mx-auto d-block mb-4"></MudImage>
                    <MudText Typo="Typo.h4" Class="fw-bold text-center">Unable to find Product</MudText>
                    <MudText Class="text-center">Sorry, I was unable to find a matching product.</MudText>
                </MudCardContent>
            </MudCard>
        }
        <MudText>Requested at @ProductProviders.Count() providers</MudText>
    </DialogContent>
    <DialogActions>
        <MudButton OnClick="Cancel">Cancel</MudButton>
        <MudButton
            OnClick="OnClickPurchase"
            Variant="Variant.Filled"
            Color="Color.Primary"
            Disabled= "@( IsLoading || (Product == null) || string.IsNullOrWhiteSpace(FormProductName))">
            Purchase
        </MudButton>
    </DialogActions>
</MudDialog>

@code {

    [CascadingParameter]
    public required MudDialogInstance MudDialog { get; set; }

    [Parameter]
    public required string Barcode { get; set; }

    // state management
    private bool IsLoading { get; set; }

    // data management
    private Product? Product { get; set; }

    // form
    private DateTime? FormBestBefore { get; set; }
    private double FormPrice { get; set; }
    private int FormAmount { get; set; } = 1;
    private string? FormProductName { get; set; }

    private void Cancel()
    {
        MudDialog.Cancel();
    }

    protected override async Task OnInitializedAsync()
    {
        IsLoading = true;
        
        Product? productFromGrocy = await GrocyClient.GetProductByBarcode(Barcode);

        // product is not known, must be searched in the providers
        if (productFromGrocy == null)
        {
            Product?[] products = await Task.WhenAll(ProductProviders.Select(async provider => await provider.GetProductByGtin(Barcode)));
            Product = BestValueCalculator.GetProductWithMostValue(products.Where(product => product != null).Cast<Product>().ToList());
            if (Product == null)
            {
                Product = new Product {Name = "Unknown", Gtin = Barcode };
            }
        }
        else
        {
            // product is known and can be fetched from Grocy
            Product = productFromGrocy;
        }

        IsLoading = false;
    }

    private async Task OnClickPurchase()
    {
        if (Product == null)
        {
            return;
        }
        if (FormProductName != null)
        {
            Product.Name = FormProductName;
        }
        else if(string.IsNullOrEmpty(FormProductName))
        {
            return;
        }
        DateOnly? bestBeforeDate = FormBestBefore.HasValue ? DateOnly.FromDateTime(FormBestBefore.Value) : null;
        await GrocyClient.UpsertProduct(Product, FormAmount, bestBeforeDate, FormPrice);
        Snackbar.Add($"Added \"{Product.Name}\" to Grocy", Severity.Success);
        MudDialog.Close(DialogResult.Ok(true));
    }

}<|MERGE_RESOLUTION|>--- conflicted
+++ resolved
@@ -22,19 +22,6 @@
                     <MudText Typo="Typo.h4" Class="fw-bold">@Product.Name.Humanize()</MudText>
                 </MudCardContent>
                 <MudForm Class="m-3">
-<<<<<<< HEAD
-                    @if(Product.Name == "Unknown"){
-                        <MudTextField T="string"
-                            @bind-Value="FormProductName"
-                        Margin="Margin.Dense"
-                        Variant="Variant.Filled"
-                        Required="true"
-                        Label="Product name"
-                        RequiredError="Enter product name"
-                        />
-                    }
-=======
->>>>>>> 9592c6c6
                     <MudDatePicker
                         Variant="Variant.Filled"
                         Label="Best before (optional)"
@@ -42,6 +29,16 @@
                         Margin="Margin.Dense"
                         MinDate="DateTime.Today"
                         DateFormat="dd.MM.yyyy"/>
+                    @if (Product.Name == "Unknown")
+                    {
+                        <MudTextField T="string"
+                                      @bind-Value="FormProductName"
+                                      Margin="Margin.Dense"
+                                      Variant="Variant.Filled"
+                                      Required="true"
+                                      Label="Product name"
+                                      RequiredError="Enter product name"/>
+                    }
                     <MudNumericField
                         @bind-Value="FormPrice"
                         Format="N2"
@@ -49,8 +46,7 @@
                         Margin="Margin.Dense"
                         Variant="Variant.Filled"
                         Min="0.0"
-                        Max="int.MaxValue"
-                        />
+                        Max="int.MaxValue"/>
                     <MudNumericField
                         @bind-Value="FormAmount"
                         Format="N0"
@@ -58,16 +54,9 @@
                         Margin="Margin.Dense"
                         Variant="Variant.Filled"
                         Min="1"
-<<<<<<< HEAD
                         Max="999"/>
                 </MudForm>
-=======
-                        Max="999"
-                    />
-                    </MudForm>
->>>>>>> 9592c6c6
             </MudCard>
-
         }
         @if (IsLoading)
         {
